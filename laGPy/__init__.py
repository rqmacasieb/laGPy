--- conflicted
+++ resolved
@@ -1,16 +1,12 @@
-"""laGPy: Python implementation of local approximate GP"""
-
-# lagpy/__init__.py
-from .laGPy import laGP, Method, MLEResult
-from .gp import GP, new_gp, pred_gp, update_gp
-from .covar import covar, covar_symm, distance
-from .matrix import get_data_rect
-from .order import order, rank, rand_indices
+# Import from utils.distance
+from .utils.distance import (
+    distance,
+    distance_asymm
+)
 
 from . import _version
 __version__ = _version.get_versions()['version']
 
-<<<<<<< HEAD
 
 # from .laGPy import *
 # from .gp import *
@@ -40,22 +36,5 @@
     # 'rank',
     # 'rand_indices',
     # 'gamma',
-=======
-__all__ = [
-    'laGP',
-    'Method',
-    'MLEResult',
-    'GP',
-    'new_gp',
-    'pred_gp',
-    'update_gp',
-    'covar',
-    'covar_symm',
-    'distance',
-    'get_data_rect',
-    'order',
-    'rank',
-    'rand_indices',
->>>>>>> d21be6ff
     '__version__'
 ]